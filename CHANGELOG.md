# Changelog

All notable changes to this project will be documented in this file.

The format is based on [Keep a Changelog](https://keepachangelog.com/en/1.0.0/).

This project adheres to [Semantic Versioning](https://semver.org/spec/v2.0.0.html).

## [Unreleased]

### Added

<<<<<<< HEAD
- Add the new `go.opentelemetry.io/contrib/instrgen` package to provide auto-generated source code instrumentation. (#3068, #3108)
=======
- Add the new `go.opentelemetry.io/contrib/instrgen` package to provide auto-generated source code instrumentation. (#3068)

## [1.16.0-rc.2/0.41.0-rc.2/0.10.0-rc.2] - 2023-03-23

### Added

>>>>>>> 81f1a7e2
- The `WithPublicEndpoint` and `WithPublicEndpointFn` options in `go.opentelemetry.io/contrib/instrumentation/github.com/emicklei/go-restful/otelrestful`. (#3563)

### Fixed

- AWS SDK span name to be of the format `Service.Operation` in `go.opentelemetry.io/contrib/instrumentation/github.com/aws/aws-sdk-go-v2/otelaws`. (#3582, #3521)
- Prevent sampler configuration reset from erroneously sampling first span in `go.opentelemetry.io/contrib/samplers/jaegerremote`. (#3603, #3604)

## [1.16.0-rc.1/0.41.0-rc.1/0.10.0-rc.1] - 2023-03-02

### Changed

- Dropped compatibility testing for [Go 1.18].
  The project no longer guarantees support for this version of Go. (#3516)

## [1.15.0/0.40.0/0.9.0] - 2023-02-27

This release is the last to support [Go 1.18].
The next release will require at least [Go 1.19].

### Added

- Support [Go 1.20]. (#3372)
- Add `SpanNameFormatter` option to package `go.opentelemetry.io/contrib/instrumentation/github.com/gin-gonic/gin/otelgin`. (#3343)

### Changed

- Change to use protobuf parser instead of encoding/json to accept enums as strings in `go.opentelemetry.io/contrib/samplers/jaegerremote`. (#3183)

### Fixed

- Remove use of deprecated `"math/rand".Seed` in `go.opentelemetry.io/contrib/instrumentation/github.com/Shopify/sarama/otelsarama/example/producer`. (#3396)
- Do not assume "aws" partition in ecs detector to prevent panic in `go.opentelemetry.io/contrib/detectors/aws/ecs`. (#3167)
- The span name of producer spans from `go.opentelemetry.io/contrib/instrumentation/github.com/Shopify/sarama/otelsarama` is corrected to use `publish` instead of `send`. (#3369)
- Attribute types are corrected in `go.opentelemetry.io/contrib/instrumentation/github.com/aws/aws-sdk-go-v2/otelaws`. (#3369)
  - `aws.dynamodb.table_names` is now a string slice value.
  - `aws.dynamodb.global_secondary_indexes` is now a string slice value.
  - `aws.dynamodb.local_secondary_indexes` is now a string slice value.
  - `aws.dynamodb.attribute_definitions` is now a string slice value.
  - `aws.dynamodb.global_secondary_index_updates` is now a string slice value.
  - `aws.dynamodb.provisioned_read_capacity` is now a `float64` value.
  - `aws.dynamodb.provisioned_write_capacity` is now a `float64` value.

## [1.14.0/0.39.0/0.8.0] - 2023-02-07

### Changed

- Change `runtime.uptime` instrument in `go.opentelemetry.io/contrib/instrumentation/runtime` from `Int64ObservableUpDownCounter` to `Int64ObservableCounter`,
 since the value is monotonic. (#3347)
- `samplers/jaegerremote`: change to use protobuf parser instead of encoding/json to accept enums as strings. (#3183)

### Fixed

- The GCE detector in `go.opentelemetry.io/contrib/detectors/gcp` includes the "cloud.region" attribute when appropriate. (#3367)

## [1.13.0/0.38.0/0.7.0] - 2023-01-30

### Added

- Add `WithSpanNameFormatter` to `go.opentelemetry.io/contrib/instrumentation/github.com/gorilla/mux/otelmux` to allow customizing span names. (#3041)
- Add missing recommended AWS Lambda resource attributes `faas.instance` and `faas.max_memory` in `go.opentelemetry.io/contrib/detectors/aws/lambda`. (#3148)
- Improve documentation for `go.opentelemetry.io/contrib/samplers/jaegerremote` by providing examples of sampling endpoints. (#3147)
- Add `WithServerName` to `go.opentelemetry.io/contrib/instrumentation/net/http/otelhttp` to set the primary server name of a `Handler`. (#3182)

### Changed

- Remove expensive calculation of uncompressed message size attribute in `go.opentelemetry.io/contrib/instrumentation/google.golang.org/grpc/otelgrpc`. (#3168)
- Upgrade all `semconv` packages to use `v1.17.0`. (#3182)
- Upgrade dependencies of OpenTelemetry Go to use the new [`v1.12.0`/`v0.35.0` release](https://github.com/open-telemetry/opentelemetry-go/releases/tag/v1.12.0). (#3190, #3170)

## [1.12.0/0.37.0/0.6.0]

### Added

- Implemented retrieving the [`aws.ecs.*` resource attributes](https://opentelemetry.io/docs/reference/specification/resource/semantic_conventions/cloud_provider/aws/ecs/) in `go.opentelemetry.io/detectors/aws/ecs` based on the ECS Metadata v4 endpoint. (#2626)
- The `WithLogger` option to `go.opentelemetry.io/contrib/samplers/jaegerremote` to allow users to pass a `logr.Logger` and have operations logged. (#2566)
- Add the `messaging.url` & `messaging.system` attributes to all appropriate SQS operations in the `go.opentelemetry.io/contrib/instrumentation/github.com/aws/aws-sdk-go-v2/otelaws` package. (#2879)
- Add example use of the metrics signal to `go.opentelemetry.io/contrib/instrumentation/net/http/otelhttp/example`. (#2610)
- [otelgin] Add support for filters to the `go.opentelemetry.io/contrib/instrumentation/github.com/gin-gonic/gin/otelgin` package to provide the way to control which inbound requests are traced. (#2965, #2963)

### Fixed

- Set the status_code span attribute even if the HTTP handler hasn't written anything. (#2822)
- Do not wrap http.NoBody in `go.opentelemetry.io/contrib/instrumentation/net/http/otelhttp`, which fixes handling of that special request body. (#2983)

## [1.11.1/0.36.4/0.5.2]

### Added

- Add trace context propagation support to `instrumentation/github.com/aws/aws-sdk-go-v2/otelaws` (#2856).
- [otelgrpc] Add `WithMeterProvider` function to enable metric and add metric `rpc.server.duration` to otelgrpc instrumentation library. (#2700)

### Changed

- Upgrade dependencies of OpenTelemetry Go to use the new [`v1.11.1`/`v0.33.0` release](https://github.com/open-telemetry/opentelemetry-go/releases/tag/v1.11.1)

## [1.11.0/0.36.3/0.5.1]

### Changed

- Upgrade dependencies of the OpenTelemetry Go Metric SDK to use the new [`v1.11.0`/`v0.32.3` release](https://github.com/open-telemetry/opentelemetry-go/releases/tag/v1.11.0)

## [0.36.2]

### Changed

- Upgrade dependencies of the OpenTelemetry Go Metric SDK to use the new [`v0.32.2` release](https://github.com/open-telemetry/opentelemetry-go/releases/tag/sdk%2Fmetric%2Fv0.32.2)
- Avoid getting a new Tracer for every RPC in `go.opentelemetry.io/contrib/instrumentation/google.golang.org/grpc/otelgrpc`. (#2835)
- Conditionally compute message size for tracing events using proto v2 API rather than legacy v1 API in `go.opentelemetry.io/contrib/instrumentation/google.golang.org/grpc/otelgrpc`. (#2647)

### Deprecated

- The `Inject` function in `go.opentelemetry.io/contrib/instrumentation/google.golang.org/grpc/otelgrpc` is deprecated. (#2838)
- The `Extract` function in `go.opentelemetry.io/contrib/instrumentation/google.golang.org/grpc/otelgrpc` is deprecated. (#2838)

## [0.36.1]

### Changed

- Upgrade dependencies of the OpenTelemetry Go Metric SDK to use the new [`v0.32.1` release](https://github.com/open-telemetry/opentelemetry-go/releases/tag/sdk%2Fmetric%2Fv0.32.1)

### Removed

- Drop support for Go 1.17.
  The project currently only supports Go 1.18 and above. (#2785)

## [0.36.0]

### Changed

- Upgrade dependencies of the OpenTelemetry Go Metric SDK to use the new [`v0.32.0` release](https://github.com/open-telemetry/opentelemetry-go/releases/tag/sdk%2Fmetric%2Fv0.32.0). (#2781, #2756, #2758, #2760, #2762)

## [1.10.0/0.35.0/0.5.0]

### Changed

- Rename the `Typ` field of `"go.opentelemetry.io/contrib/instrumentation/google.golang.org/grpc/otelgrpc".InterceptorInfo` to `Type`. (#2688)
- Use Go 1.19 as the default version for CI testing/linting. (#2675)

### Fixed

- Fix the Jaeger propagator rejecting trace IDs that are both shorter than 128 bits and not exactly 64 bits long (while not being 0).
  Also fix the propagator rejecting span IDs shorter than 64 bits.
  This fixes compatibility with Jaeger clients encoding trace and span IDs as variable-length hex strings, [as required by the Jaeger propagation format](https://www.jaegertracing.io/docs/1.37/client-libraries/#value). (#2731)

## [1.9.0/0.34.0/0.4.0] - 2022-08-02

### Added

- Add gRPC trace `Filter` to the `go.opentelemetry.io/contrib/instrumentation/google.golang.org/grpc/otelgrpc` package to provide the way to filter the traces automatically generated in interceptors. (#2572)
- The `TextMapPropagator` function to `go.opentelemetry.io/contrib/propagators/autoprop`.
  This function is used to return a composite `TextMapPropagator` from registered names (instead of having to specify with an environment variable). (#2593)

### Changed

- Upgraded all `semconv` package use to `v1.12.0`. (#2589)

## [1.8.0/0.33.0] - 2022-07-08

### Added

- The `go.opentelemetry.io/contrib/propagators/autoprop` package to provide configuration of propagators with useful defaults and envar support. (#2258)
- `WithPublicEndpointFn` hook to dynamically detect public HTTP requests and set their trace parent as a link. (#2342)

### Fixed

- Fix the `otelhttp`, `otelgin`, `otelmacaron`, `otelrestful` middlewares
  by using `SpanKindServer` when deciding the `SpanStatus`.
  This makes `4xx` response codes to not be an error anymore. (#2427)

## [1.7.0/0.32.0] - 2022-04-28

### Added

- Consistent probability sampler implementation. (#1379)

### Changed

- Upgraded all `semconv` package use to `v1.10.0`.
  This includes a backwards incompatible change for the `otelgocql` package to conform with the specification [change](https://github.com/open-telemetry/opentelemetry-specification/pull/1973).
  The `db.cassandra.keyspace` attribute is now transmitted as the `db.name` attribute. (#2222)

### Fixed

- Fix the `otelmux` middleware by using `SpanKindServer` when deciding the `SpanStatus`.
  This makes `4xx` response codes to not be an error anymore. (#1973)
- Fixed jaegerremote sampler not behaving properly with per operation strategy set. (#2137)
- Stopped injecting propagation context into response headers in otelhttp. (#2180)
- Fix issue where attributes for DynamoDB were not added because of a string miss match. (#2272)

### Removed

- Drop support for Go 1.16.
  The project currently only supports Go 1.17 and above. (#2314)

## [1.6.0/0.31.0] - 2022-03-28

### Added

- The project is now tested against Go 1.18 (in addition to the existing 1.16 and 1.17) (#1976)

### Changed

- Upgraded all dependencies on stable modules from `go.opentelemetry.io/otel` from v1.5.0 to v1.6.1. (#2134)
- Upgraded all dependencies on metric modules from `go.opentelemetry.io/otel` from v0.27.0 to v0.28.0. (#1977)

### Fixed

- otelhttp: Avoid panic by adding nil check to `wrappedBody.Close` (#2164)

## [1.5.0/0.30.0/0.1.0] - 2022-03-16

### Added

- Added the `go.opentelemetry.io/contrib/samplers/jaegerremote` package.
  This package implements the Jaeger remote sampler for OpenTelemetry Go. (#936)
- DynamoDB spans created with the `go.opentelemetry.io/contrib/instrumentation/github.com/aws/aws-sdk-go-v2/otelaws` package now have the appropriate database attributes added for the operation being performed.
  These attributes are detected automatically, but it is also now possible to provide a custom function to set attributes using `WithAttributeSetter`. (#1582)
- Add resource detector for GCP cloud function. (#1584)
- Add OpenTracing baggage extraction to the OpenTracing propagator in `go.opentelemetry.io/contrib/propagators/ot`. (#1880)

### Fixed

- Fix the `echo` middleware by using `SpanKind.SERVER` when deciding the `SpanStatus`.
  This makes `4xx` response codes to not be an error anymore. (#1848)

### Removed

- The deprecated `go.opentelemetry.io/contrib/exporters/metric/datadog` module is removed. (#1920)
- The deprecated `go.opentelemetry.io/contrib/exporters/metric/dogstatsd` module is removed. (#1920)
- The deprecated `go.opentelemetry.io/contrib/exporters/metric/cortex` module is removed.
  Use the `go.opentelemetry.io/otel/exporters/otlp/otlpmetric` exporter as a replacement to send data to a collector which can then export with its PRW exporter. (#1920)

## [1.4.0/0.29.0] - 2022-02-14

### Added

- Add `WithClientTrace` option to `go.opentelemetry.io/contrib/instrumentation/net/http/otelhttp`. (#875)

### Changed

- All metric instruments from the `go.opentelemetry.io/contrib/instrumentation/runtime` package have been renamed from `runtime.go.*` to `process.runtime.go.*` so as to comply with OpenTelemetry semantic conventions. (#1549)

### Fixed

- Change the `http-server-duration` instrument in `go.opentelemetry.io/contrib/instrumentation/net/http/otelhttp` to record milliseconds instead of microseconds.
  This changes fixes the code to comply with the OpenTelemetry specification. (#1414, #1537)
- Fixed the region reported by the `"go.opentelemetry.io/contrib/detectors/gcp".CloudRun` detector to comply with the OpenTelemetry specification.
  It no longer includes the project scoped region path, instead just the region. (#1546)
- The `"go.opentelemetry.io/contrib/instrumentation/net/http/otelhttp".Transport` type now correctly handles protocol switching responses.
  The returned response body implements the `io.ReadWriteCloser` interface if the underlying one does.
  This ensures that protocol switching requests receive a response body that they can write to. (#1329, #1628)

### Deprecated

- The `go.opentelemetry.io/contrib/exporters/metric/datadog` module is deprecated. (#1639)
- The `go.opentelemetry.io/contrib/exporters/metric/dogstatsd` module is deprecated. (#1639)
- The `go.opentelemetry.io/contrib/exporters/metric/cortex` module is deprecated.
  Use the go.opentelemetry.io/otel/exporters/otlp/otlpmetric exporter as a replacement to send data to a collector which can then export with its PRW exporter. (#1639)

### Removed

- Remove the `MinMaxSumCount` from cortex and datadog exporter. (#1554)
- The `go.opentelemetry.io/contrib/exporters/metric/dogstatsd` exporter no longer support exporting histogram or exact data points. (#1639)
- The `go.opentelemetry.io/contrib/exporters/metric/datadog` exporter no longer support exporting exact data points. (#1639)

## [1.3.0/0.28.0] - 2021-12-10

### ⚠️ Notice ⚠️

We have updated the project minimum supported Go version to 1.16

### Changed

- `otelhttptrace.NewClientTrace` now uses `TracerProvider` from the parent context if one exists and none was set with `WithTracerProvider` (#874)

### Fixed

- The `"go.opentelemetry.io/contrib/detector/aws/ecs".Detector` no longer errors if not running in ECS. (#1428)
- `go.opentelemetry.io/contrib/instrumentation/github.com/gorilla/mux/otelmux`
  does not require instrumented HTTP handlers to call `Write` nor
  `WriteHeader` anymore. (#1443)

## [1.2.0/0.27.0] - 2021-11-15

### Changed

- Update dependency on the `go.opentelemetry.io/otel` project to `v1.2.0`.
- `go.opentelemetry.io/contrib/instrumentation/github.com/aws/aws-lambda-go/otellambda/xrayconfig`
  updated to ensure access to the `TracerProvider`.
  - A `NewTracerProvider()` function is available to construct a recommended
    `TracerProvider` configuration.
  - `AllRecommendedOptions()` has been renamed to `WithRecommendedOptions()`
    and takes a `TracerProvider` as an argument.
  - `EventToCarrier()` and `Propagator()` are now `WithEventToCarrier()` and
    `WithPropagator()` to reflect that they return `Option` implementations.

## [1.1.1/0.26.1] - 2021-11-04

### Changed

- The `Transport`, `Handler`, and HTTP client convenience wrappers in the `go.opentelemetry.io/contrib/instrumentation/net/http/otelhttp` package now use the `TracerProvider` from the parent context if one exists and none was explicitly set when configuring the instrumentation. (#873)
- Semantic conventions now use `go.opentelemetry.io/otel/semconv/v1.7.0"`. (#1385)

## [1.1.0/0.26.0] - 2021-10-28

Update dependency on the `go.opentelemetry.io/otel` project to `v1.1.0`.

### Added

- Add instrumentation for the `github.com/aws/aws-lambda-go` package. (#983)
- Add resource detector for AWS Lambda. (#983)
- Add `WithTracerProvider` option for `otelhttptrace.NewClientTrace`. (#1128)
- Add optional AWS X-Ray configuration module for AWS Lambda Instrumentation. (#984)

### Fixed

- The `go.opentelemetry.io/contrib/propagators/ot` propagator returns the words `true` or `false` for the `ot-tracer-sampled` header instead of numerical `0` and `1`. (#1358)

## [1.0.0/0.25.0] - 2021-10-06

- Resource detectors and propagators (with the exception of `go.
  opentelemetry.io/contrib/propagators/opencensus`) are now stable and
  released at v1.0.0.
- Update dependency on the `go.opentelemetry.io/otel` project to `v1.0.1`.
- Update dependency on `go.opentelemetry.io/otel/metric` to `v0.24.0`.

## [0.24.0] - 2021-09-21

- Update dependency on the `go.opentelemetry.io/otel` project to `v1.0.0`.

## [0.23.0] - 2021-09-08

### Added

- Add `WithoutSubSpans`, `WithRedactedHeaders`, `WithoutHeaders`, and `WithInsecureHeaders` options for `otelhttptrace.NewClientTrace`. (#879)

### Changed

- Split `go.opentelemetry.io/contrib/propagators` module into `b3`, `jaeger`, `ot` modules. (#985)
- `otelmongodb` span attributes, name and span status now conform to specification. (#769)
- Migrated EC2 resource detector support from root module `go.opentelemetry.io/contrib/detectors/aws` to a separate EC2 resource detector module `go.opentelemetry.io/contrib/detectors/aws/ec2` (#1017)
- Add `cloud.provider` and `cloud.platform` to AWS detectors. (#1043)
- `otelhttptrace.NewClientTrace` now redacts known sensitive headers by default. (#879)

### Fixed

- Fix span not marked as error in `otelhttp.Transport` when `RoundTrip` fails with an error. (#950)

## [0.22.0] - 2021-07-26

### Added

- Add the `zpages` span processor. (#894)

### Changed

- The `b3.B3` type has been removed.
  `b3.New()` and `b3.WithInjectEncoding(encoding)` are added to replace it. (#868)

### Fixed

- Fix deadlocks and race conditions in `otelsarama.WrapAsyncProducer`.
  The `messaging.message_id` and `messaging.kafka.partition` attributes are now not set if a message was not processed. (#754) (#755) (#881)
- Fix `otelsarama.WrapAsyncProducer` so that the messages from the `Errors` channel contain the original `Metadata`. (#754)

## [0.21.0] - 2021-06-18

### Fixed

- Dockerfile based examples for `otelgin` and `otelmacaron`. (#767)

### Changed

- Supported minimum version of Go bumped from 1.14 to 1.15. (#787)
- EKS Resource Detector now use the Kubernetes Go client to obtain the ConfigMap. (#813)

### Removed

- Remove service name from `otelmongodb` configuration and span attributes. (#763)

## [0.20.0] - 2021-04-23

### Changed

- The `go.opentelemetry.io/contrib/instrumentation/go.mongodb.org/mongo-driver/mongo/otelmongo` instrumentation now accepts a `WithCommandAttributeDisabled`,
   so the caller can specify whether to opt-out of tracing the mongo command. (#712)
- Upgrade to v0.20.0 of `go.opentelemetry.io/otel`. (#758)
- The B3 and Jaeger propagators now store their debug or deferred state in the context.Context instead of the SpanContext. (#758)

## [0.19.0] - 2021-03-19

### Changed

- Upgrade to v0.19.0 of `go.opentelemetry.io/otel`.
- Fix Span names created in HTTP Instrumentation package to conform with guidelines. (#757)

## [0.18.0] - 2021-03-04

### Fixed

- `otelmemcache` no longer sets span status to OK instead of leaving it unset. (#477)
- Fix goroutine leak in gRPC `StreamClientInterceptor`. (#581)

### Removed

- Remove service name from `otelmemcache` configuration and span attributes. (#477)

## [0.17.0] - 2021-02-15

### Added

- Add `ot-tracer` propagator (#562)

### Changed

- Rename project default branch from `master` to `main`.

### Fixed

- Added failure message for AWS ECS resource detector for better debugging (#568)
- Goroutine leak in gRPC StreamClientInterceptor while streamer returns an error. (#581)

## [0.16.0] - 2021-01-13

### Fixed

- Fix module path for AWS ECS resource detector (#517)

## [0.15.1] - 2020-12-14

### Added

- Add registry link check to `Makefile` and pre-release script. (#446)
- A new AWS X-Ray ID Generator (#459)
- Migrate CircleCI jobs to GitHub Actions (#476)
- Add CodeQL GitHub Action (#506)
- Add gosec workflow to GitHub Actions (#507)

### Fixed

- Fixes the body replacement in otelhttp to not to mutate a nil body. (#484)

## [0.15.0] - 2020-12-11

### Added

- A new Amazon EKS resource detector. (#465)
- A new `gcp.CloudRun` detector for detecting resource from a Cloud Run instance. (#455)

## [0.14.0] - 2020-11-20

### Added

- `otelhttp.{Get,Head,Post,PostForm}` convenience wrappers for their `http` counterparts. (#390)
- The AWS detector now adds the cloud zone, host image ID, host type, and host name to the returned `Resource`. (#410)
- Add Amazon ECS Resource Detector for AWS X-Ray. (#466)
- Add propagator for AWS X-Ray (#462)

### Changed

- Add semantic version to `Tracer` / `Meter` created by instrumentation packages `otelsaram`, `otelrestful`, `otelmongo`, `otelhttp` and `otelhttptrace`. (#412)
- Update instrumentation guidelines about tracer / meter semantic version. (#412)
- Replace internal tracer and meter helpers by helpers from `go.opentelemetry.io/otel`. (#414)
- gRPC instrumentation sets span attribute `rpc.grpc.status_code`. (#453)

## Fixed

- `/detectors/aws` no longer fails if instance metadata is not available (e.g. not running in AWS) (#401)
- The AWS detector now returns a partial resource and an appropriate error if it encounters an error part way through determining a `Resource` identity. (#410)
- The `host` instrumentation unit test has been updated to not depend on the system it runs on. (#426)

## [0.13.0] - 2020-10-09

## Added

- A Jaeger propagator. (#375)

## Changed

- The `go.opentelemetry.io/contrib/instrumentation/google.golang.org/grpc/otelgrpc` package instrumentation no longer accepts a `Tracer` as an argument to the interceptor function.
   Instead, a new `WithTracerProvider` option is added to configure the `TracerProvider` used when creating the `Tracer` for the instrumentation. (#373)
- The `go.opentelemetry.io/contrib/instrumentation/gopkg.in/macaron.v1/otelmacaron` instrumentation now accepts a `TracerProvider` rather than a `Tracer`. (#374)
- Remove `go.opentelemetry.io/otel/sdk` dependency from instrumentation. (#381)
- Use `httpsnoop` in `go.opentelemetry.io/contrib/instrumentation/github.com/gorilla/mux/otelmux` to ensure `http.ResponseWriter` additional interfaces are preserved. (#388)

### Fixed

- The `go.opentelemetry.io/contrib/instrumentation/github.com/labstack/echo/otelecho.Middleware` no longer sends duplicate errors to the global `ErrorHandler`. (#377, #364)
- The import comment in `go.opentelemetry.io/contrib/instrumentation/net/http/otelhttp` is now correctly quoted. (#379)
- The B3 propagator sets the sample bitmask when the sampling decision is `debug`. (#369)

## [0.12.0] - 2020-09-25

### Added

- Benchmark tests for the gRPC instrumentation. (#296)
- Integration testing for the gRPC instrumentation. (#297)
- Allow custom labels to be added to net/http metrics. (#306)
- Added B3 propagator, moving it out of open.telemetry.io/otel repo. (#344)

### Changed

- Unify instrumentation about provider options for `go.mongodb.org/mongo-driver`, `gin-gonic/gin`, `gorilla/mux`,
  `labstack/echo`, `emicklei/go-restful`, `bradfitz/gomemcache`, `Shopify/sarama`, `net/http` and `beego`. (#303)
- Update instrumentation guidelines about uniform provider options. Also, update style guide. (#303)
- Make config struct of instrumentation unexported. (#303)
- Instrumentations have been updated to adhere to the [configuration style guide's](https://github.com/open-telemetry/opentelemetry-go/blob/master/CONTRIBUTING.md#config)
   updated recommendation to use `newConfig()` instead of `configure()`. (#336)
- A new instrumentation naming scheme is implemented to avoid package name conflicts for instrumented packages while still remaining discoverable. (#359)
  - `google.golang.org/grpc` -> `google.golang.org/grpc/otelgrpc`
  - `go.mongodb.org/mongo-driver` -> `go.mongodb.org/mongo-driver/mongo/otelmongo`
  - `net/http` -> `net/http/otelhttp`
  - `net/http/httptrace` -> `net/http/httptrace/otelhttptrace`
  - `github.com/labstack/echo` -> `github.com/labstack/echo/otelecho`
  - `github.com/bradfitz/gomemcache` -> `github.com/bradfitz/gomemcache/memcache/otelmemcache`
  - `github.com/gin-gonic/gin` -> `github.com/gin-gonic/gin/otelgin`
  - `github.com/gocql/gocql` -> `github.com/gocql/gocql/otelgocql`
  - `github.com/emicklei/go-restful` -> `github.com/emicklei/go-restful/otelrestful`
  - `github.com/Shopify/sarama` -> `github.com/Shopify/sarama/otelsarama`
  - `github.com/gorilla/mux` -> `github.com/gorilla/mux/otelmux`
  - `github.com/astaxie/beego` -> `github.com/astaxie/beego/otelbeego`
  - `gopkg.in/macaron.v1` -> `gopkg.in/macaron.v1/otelmacaron`
- Rename `OTelBeegoHandler` to `Handler` in the `go.opentelemetry.io/contrib/instrumentation/github.com/astaxie/beego/otelbeego` package. (#359)
- Replace `WithTracer` with `WithTracerProvider` in the `go.opentelemetry.io/contrib/instrumentation/gopkg.in/macaron.v1/otelmacaron` instrumentation. (#374)

## [0.11.0] - 2020-08-25

### Added

- Top-level `Version()` and `SemVersion()` functions defining the current version of the contrib package. (#225)
- Instrumentation for the `github.com/astaxie/beego` package. (#200)
- Instrumentation for the `github.com/bradfitz/gomemcache` package. (#204)
- Host metrics instrumentation. (#231)
- Cortex histogram and distribution support. (#237)
- Cortex example project. (#238)
- Cortex HTTP authentication. (#246)

### Changed

- Remove service name as a parameter of Sarama instrumentation. (#221)
- Replace `WithTracer` with `WithTracerProvider` in Sarama instrumentation. (#221)
- Switch to use common top-level module `SemVersion()` when creating versioned tracer in `bradfitz/gomemcache`. (#226)
- Use `IntegrationShouldRun` in `gomemcache_test`. (#254)
- Use Go 1.15 for CI builds. (#236)
- Improved configuration for `runtime` instrumentation. (#224)

### Fixed

- Update dependabot configuration to include newly added `bradfitz/gomemcache` package. (#226)
- Correct `runtime` instrumentation name. (#241)

## [0.10.1] - 2020-08-13

### Added

- The `go.opentelemetry.io/contrib/instrumentation/google.golang.org/grpc` module has been added to replace the instrumentation that had previoiusly existed in the `go.opentelemetry.io/otel/instrumentation/grpctrace` package. (#189)
- Instrumentation for the stdlib `net/http` and `net/http/httptrace` packages. (#190)
- Initial Cortex exporter. (#202, #205, #210, #211, #215)

### Fixed

- Bump google.golang.org/grpc from 1.30.0 to 1.31.0. (#166)
- Bump go.mongodb.org/mongo-driver from 1.3.5 to 1.4.0 in /instrumentation/go.mongodb.org/mongo-driver. (#170)
- Bump google.golang.org/grpc in /instrumentation/github.com/gin-gonic/gin. (#173)
- Bump google.golang.org/grpc in /instrumentation/github.com/labstack/echo. (#176)
- Bump google.golang.org/grpc from 1.30.0 to 1.31.0 in /instrumentation/github.com/Shopify/sarama. (#179)
- Bump cloud.google.com/go from 0.61.0 to 0.63.0 in /detectors/gcp. (#181, #199)
- Bump github.com/aws/aws-sdk-go from 1.33.15 to 1.34.1 in /detectors/aws. (#184, #192, #193, #198, #201, #203)
- Bump github.com/golangci/golangci-lint from 1.29.0 to 1.30.0 in /tools. (#186)
- Setup CI to run tests that require external resources (Cassandra and MongoDB). (#191)
- Bump github.com/Shopify/sarama from 1.26.4 to 1.27.0 in /instrumentation/github.com/Shopify/sarama. (#206)

## [0.10.0] - 2020-07-31

This release upgrades its [go.opentelemetry.io/otel](https://github.com/open-telemetry/opentelemetry-go/releases/tag/v0.10.0) dependency to v0.10.0 and includes new instrumentation for popular Kafka and Cassandra clients.

### Added

- A detector that generate resources from GCE instance. (#132)
- A detector that generate resources from AWS instances. (#139)
- Instrumentation for the Kafka client github.com/Shopify/sarama. (#134, #153)
- Links and status message for mock span in the internal testing library. (#134)
- Instrumentation for the Cassandra client github.com/gocql/gocql. (#137)
- A detector that generate resources from GKE clusters. (#154)

### Fixed

- Bump github.com/aws/aws-sdk-go from 1.33.8 to 1.33.15 in /detectors/aws. (#155, #157, #159, #162)
- Bump github.com/golangci/golangci-lint from 1.28.3 to 1.29.0 in /tools. (#146)

## [0.9.0] - 2020-07-20

This release upgrades its [go.opentelemetry.io/otel](https://github.com/open-telemetry/opentelemetry-go/releases/tag/v0.9.0) dependency to v0.9.0.

### Fixed

- Bump github.com/emicklei/go-restful/v3 from 3.0.0 to 3.2.0 in /instrumentation/github.com/emicklei/go-restful. (#133)
- Update dependabot configuration to correctly check all included packages. (#131)
- Update `RELEASING.md` with correct `tag.sh` command. (#130)

## [0.8.0] - 2020-07-10

This release upgrades its [go.opentelemetry.io/otel](https://github.com/open-telemetry/opentelemetry-go/releases/tag/v0.8.0) dependency to v0.8.0, includes minor fixes, and new instrumentation.

### Added

- Create this `CHANGELOG.md`. (#114)
- Add `emicklei/go-restful/v3` trace instrumentation. (#115)

### Changed

- Update `CONTRIBUTING.md` to ask for updates to `CHANGELOG.md` with each pull request. (#114)
- Move all `github.com` package instrumentation under a `github.com` directory. (#118)

### Fixed

- Update README to include information about external instrumentation.
   To start, this includes native instrumentation found in the `go-redis/redis` package. (#117)
- Bump github.com/golangci/golangci-lint from 1.27.0 to 1.28.2 in /tools. (#122, #123, #125)
- Bump go.mongodb.org/mongo-driver from 1.3.4 to 1.3.5 in /instrumentation/go.mongodb.org/mongo-driver. (#124)

## [0.7.0] - 2020-06-29

This release upgrades its [go.opentelemetry.io/otel](https://github.com/open-telemetry/opentelemetry-go/releases/tag/v0.7.0) dependency to v0.7.0.

### Added

- Create `RELEASING.md` instructions. (#101)
- Apply transitive dependabot go.mod updates as part of a new automatic Github workflow. (#94)
- New dependabot integration to automate package upgrades. (#61)
- Add automatic tag generation script for release. (#60)

### Changed

- Upgrade Datadog metrics exporter to include Resource tags. (#46)
- Added output validation to Datadog example. (#96)
- Move Macaron package to match layout guidelines. (#92)
- Update top-level README and instrumentation README. (#92)
- Bump google.golang.org/grpc from 1.29.1 to 1.30.0. (#99)
- Bump github.com/golangci/golangci-lint from 1.21.0 to 1.27.0 in /tools. (#77)
- Bump go.mongodb.org/mongo-driver from 1.3.2 to 1.3.4 in /instrumentation/go.mongodb.org/mongo-driver. (#76)
- Bump github.com/stretchr/testify from 1.5.1 to 1.6.1. (#74)
- Bump gopkg.in/macaron.v1 from 1.3.5 to 1.3.9 in /instrumentation/macaron. (#68)
- Bump github.com/gin-gonic/gin from 1.6.2 to 1.6.3 in /instrumentation/gin-gonic/gin. (#73)
- Bump github.com/DataDog/datadog-go from 3.5.0+incompatible to 3.7.2+incompatible in /exporters/metric/datadog. (#78)
- Replaced `internal/trace/http.go` helpers with `api/standard` helpers from otel-go repo. (#112)

## [0.6.1] - 2020-06-08

First official tagged release of `contrib` repository.

### Added

- `labstack/echo` trace instrumentation (#42)
- `mongodb` trace instrumentation (#26)
- Go Runtime metrics (#9)
- `gorilla/mux` trace instrumentation (#19)
- `gin-gonic` trace instrumentation (#15)
- `macaron` trace instrumentation (#20)
- `dogstatsd` metrics exporter (#10)
- `datadog` metrics exporter (#22)
- Tags to all modules in repository
- Repository folder structure and automated build (#3)

### Changes

- Prefix support for dogstatsd (#34)
- Update Go Runtime package to use batch observer (#44)

[Unreleased]: https://github.com/open-telemetry/opentelemetry-go-contrib/compare/v1.16.0-rc.2...HEAD
[1.16.0-rc.2/0.41.0-rc.2/0.10.0-rc.2]: https://github.com/open-telemetry/opentelemetry-go-contrib/releases/tag/v1.16.0-rc.2
[1.16.0-rc.1/0.41.0-rc.1/0.10.0-rc.1]: https://github.com/open-telemetry/opentelemetry-go-contrib/releases/tag/v1.16.0-rc.1
[1.15.0/0.40.0/0.9.0]: https://github.com/open-telemetry/opentelemetry-go-contrib/releases/tag/v1.15.0
[1.14.0/0.39.0/0.8.0]: https://github.com/open-telemetry/opentelemetry-go-contrib/releases/tag/v1.14.0
[1.13.0/0.38.0/0.7.0]: https://github.com/open-telemetry/opentelemetry-go-contrib/releases/tag/v1.13.0
[1.12.0/0.37.0/0.6.0]: https://github.com/open-telemetry/opentelemetry-go-contrib/releases/tag/v1.12.0
[1.11.1/0.36.4/0.5.2]: https://github.com/open-telemetry/opentelemetry-go-contrib/releases/tag/v1.11.1
[1.11.0/0.36.3/0.5.1]: https://github.com/open-telemetry/opentelemetry-go-contrib/releases/tag/v1.11.0
[0.36.2]: https://github.com/open-telemetry/opentelemetry-go-contrib/releases/tag/zpages/v0.36.2
[0.36.1]: https://github.com/open-telemetry/opentelemetry-go-contrib/releases/tag/zpages/v0.36.1
[0.36.0]: https://github.com/open-telemetry/opentelemetry-go-contrib/releases/tag/zpages/v0.36.0
[1.10.0/0.35.0/0.5.0]: https://github.com/open-telemetry/opentelemetry-go-contrib/releases/tag/v1.10.0
[1.9.0/0.34.0/0.4.0]: https://github.com/open-telemetry/opentelemetry-go-contrib/releases/tag/v1.9.0
[1.8.0/0.33.0]: https://github.com/open-telemetry/opentelemetry-go-contrib/releases/tag/v1.8.0
[1.7.0/0.32.0]: https://github.com/open-telemetry/opentelemetry-go-contrib/releases/tag/v1.7.0
[1.6.0/0.31.0]: https://github.com/open-telemetry/opentelemetry-go-contrib/releases/tag/v1.6.0
[1.5.0/0.30.0/0.1.0]: https://github.com/open-telemetry/opentelemetry-go-contrib/releases/tag/v1.5.0
[1.4.0/0.29.0]: https://github.com/open-telemetry/opentelemetry-go-contrib/releases/tag/v1.4.0
[1.3.0/0.28.0]: https://github.com/open-telemetry/opentelemetry-go-contrib/releases/tag/v1.3.0
[1.2.0/0.27.0]: https://github.com/open-telemetry/opentelemetry-go-contrib/releases/tag/v1.2.0
[1.1.1/0.26.1]: https://github.com/open-telemetry/opentelemetry-go-contrib/releases/tag/v1.1.1
[1.1.0/0.26.0]: https://github.com/open-telemetry/opentelemetry-go-contrib/releases/tag/v1.1.0
[1.0.0/0.25.0]: https://github.com/open-telemetry/opentelemetry-go-contrib/releases/tag/v1.0.0
[0.24.0]: https://github.com/open-telemetry/opentelemetry-go-contrib/releases/tag/v0.24.0
[0.23.0]: https://github.com/open-telemetry/opentelemetry-go-contrib/releases/tag/v0.23.0
[0.22.0]: https://github.com/open-telemetry/opentelemetry-go-contrib/releases/tag/v0.22.0
[0.21.0]: https://github.com/open-telemetry/opentelemetry-go-contrib/releases/tag/v0.21.0
[0.20.0]: https://github.com/open-telemetry/opentelemetry-go-contrib/releases/tag/v0.20.0
[0.19.0]: https://github.com/open-telemetry/opentelemetry-go-contrib/releases/tag/v0.19.0
[0.18.0]: https://github.com/open-telemetry/opentelemetry-go-contrib/releases/tag/v0.18.0
[0.17.0]: https://github.com/open-telemetry/opentelemetry-go-contrib/releases/tag/v0.17.0
[0.16.0]: https://github.com/open-telemetry/opentelemetry-go-contrib/releases/tag/v0.16.0
[0.15.1]: https://github.com/open-telemetry/opentelemetry-go-contrib/releases/tag/v0.15.1
[0.15.0]: https://github.com/open-telemetry/opentelemetry-go-contrib/releases/tag/v0.15.0
[0.14.0]: https://github.com/open-telemetry/opentelemetry-go-contrib/releases/tag/v0.14.0
[0.13.0]: https://github.com/open-telemetry/opentelemetry-go-contrib/releases/tag/v0.13.0
[0.12.0]: https://github.com/open-telemetry/opentelemetry-go-contrib/releases/tag/v0.12.0
[0.11.0]: https://github.com/open-telemetry/opentelemetry-go-contrib/releases/tag/v0.11.0
[0.10.1]: https://github.com/open-telemetry/opentelemetry-go-contrib/releases/tag/v0.10.1
[0.10.0]: https://github.com/open-telemetry/opentelemetry-go-contrib/releases/tag/v0.10.0
[0.9.0]: https://github.com/open-telemetry/opentelemetry-go-contrib/releases/tag/v0.9.0
[0.8.0]: https://github.com/open-telemetry/opentelemetry-go-contrib/releases/tag/v0.8.0
[0.7.0]: https://github.com/open-telemetry/opentelemetry-go-contrib/releases/tag/v0.7.0
[0.6.1]: https://github.com/open-telemetry/opentelemetry-go-contrib/releases/tag/v0.6.1

[Go 1.20]: https://go.dev/doc/go1.20
[Go 1.19]: https://go.dev/doc/go1.19
[Go 1.18]: https://go.dev/doc/go1.18<|MERGE_RESOLUTION|>--- conflicted
+++ resolved
@@ -10,16 +10,12 @@
 
 ### Added
 
-<<<<<<< HEAD
 - Add the new `go.opentelemetry.io/contrib/instrgen` package to provide auto-generated source code instrumentation. (#3068, #3108)
-=======
-- Add the new `go.opentelemetry.io/contrib/instrgen` package to provide auto-generated source code instrumentation. (#3068)
 
 ## [1.16.0-rc.2/0.41.0-rc.2/0.10.0-rc.2] - 2023-03-23
 
 ### Added
 
->>>>>>> 81f1a7e2
 - The `WithPublicEndpoint` and `WithPublicEndpointFn` options in `go.opentelemetry.io/contrib/instrumentation/github.com/emicklei/go-restful/otelrestful`. (#3563)
 
 ### Fixed
